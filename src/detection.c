#include "network.h"
#include "detection_layer.h"
#include "cost_layer.h"
#include "utils.h"
#include "parser.h"


char *class_names[] = {"aeroplane", "bicycle", "bird", "boat", "bottle", "bus", "car", "cat", "chair", "cow", "diningtable", "dog", "horse", "motorbike", "person", "pottedplant", "sheep", "sofa", "train", "tvmonitor"};
char *inet_class_names[] = {"bg", "accordion", "airplane", "ant", "antelope", "apple", "armadillo", "artichoke", "axe", "baby bed", "backpack", "bagel", "balance beam", "banana", "band aid", "banjo", "baseball", "basketball", "bathing cap", "beaker", "bear", "bee", "bell pepper", "bench", "bicycle", "binder", "bird", "bookshelf", "bow tie", "bow", "bowl", "brassiere", "burrito", "bus", "butterfly", "camel", "can opener", "car", "cart", "cattle", "cello", "centipede", "chain saw", "chair", "chime", "cocktail shaker", "coffee maker", "computer keyboard", "computer mouse", "corkscrew", "cream", "croquet ball", "crutch", "cucumber", "cup or mug", "diaper", "digital clock", "dishwasher", "dog", "domestic cat", "dragonfly", "drum", "dumbbell", "electric fan", "elephant", "face powder", "fig", "filing cabinet", "flower pot", "flute", "fox", "french horn", "frog", "frying pan", "giant panda", "goldfish", "golf ball", "golfcart", "guacamole", "guitar", "hair dryer", "hair spray", "hamburger", "hammer", "hamster", "harmonica", "harp", "hat with a wide brim", "head cabbage", "helmet", "hippopotamus", "horizontal bar", "horse", "hotdog", "iPod", "isopod", "jellyfish", "koala bear", "ladle", "ladybug", "lamp", "laptop", "lemon", "lion", "lipstick", "lizard", "lobster", "maillot", "maraca", "microphone", "microwave", "milk can", "miniskirt", "monkey", "motorcycle", "mushroom", "nail", "neck brace", "oboe", "orange", "otter", "pencil box", "pencil sharpener", "perfume", "person", "piano", "pineapple", "ping-pong ball", "pitcher", "pizza", "plastic bag", "plate rack", "pomegranate", "popsicle", "porcupine", "power drill", "pretzel", "printer", "puck", "punching bag", "purse", "rabbit", "racket", "ray", "red panda", "refrigerator", "remote control", "rubber eraser", "rugby ball", "ruler", "salt or pepper shaker", "saxophone", "scorpion", "screwdriver", "seal", "sheep", "ski", "skunk", "snail", "snake", "snowmobile", "snowplow", "soap dispenser", "soccer ball", "sofa", "spatula", "squirrel", "starfish", "stethoscope", "stove", "strainer", "strawberry", "stretcher", "sunglasses", "swimming trunks", "swine", "syringe", "table", "tape player", "tennis ball", "tick", "tie", "tiger", "toaster", "traffic light", "train", "trombone", "trumpet", "turtle", "tv or monitor", "unicycle", "vacuum", "violin", "volleyball", "waffle iron", "washer", "water bottle", "watercraft", "whale", "wine bottle", "zebra"};
#define AMNT 3
void draw_detection(image im, float *box, int side, char *label)
{
    int classes = 20;
    int elems = 4+classes;
    int j;
    int r, c;

    for(r = 0; r < side; ++r){
        for(c = 0; c < side; ++c){
            j = (r*side + c) * elems;
            //printf("%d\n", j);
            //printf("Prob: %f\n", box[j]);
            int class = max_index(box+j, classes);
            if(box[j+class] > .05){
                //int z;
                //for(z = 0; z < classes; ++z) printf("%f %s\n", box[j+z], class_names[z]);
                printf("%f %s\n", box[j+class], class_names[class]);
                float red = get_color(0,class,classes);
                float green = get_color(1,class,classes);
                float blue = get_color(2,class,classes);

                //float maxheight = distance_from_edge(r, side);
                //float maxwidth  = distance_from_edge(c, side);
                j += classes;
                float x = box[j+0];
                float y = box[j+1];
                x = (x+c)/side;
                y = (y+r)/side;
                float w = box[j+2]; //*maxwidth;
                float h = box[j+3]; //*maxheight;
                h = h*h;
                w = w*w;
                //printf("coords %f %f %f %f\n", x, y, w, h);

                int left  = (x-w/2)*im.w;
                int right = (x+w/2)*im.w;
                int top   = (y-h/2)*im.h;
                int bot   = (y+h/2)*im.h;
                draw_box(im, left, top, right, bot, red, green, blue);
                draw_box(im, left+1, top+1, right+1, bot+1, red, green, blue);
                draw_box(im, left-1, top-1, right-1, bot-1, red, green, blue);
            }
        }
    }
    //printf("Done\n");
    show_image(im, label);
}

void draw_localization(image im, float *box)
{
    int classes = 20;
    int class;
    for(class = 0; class < classes; ++class){
        //int z;
        //for(z = 0; z < classes; ++z) printf("%f %s\n", box[j+z], class_names[z]);
        float red = get_color(0,class,classes);
        float green = get_color(1,class,classes);
        float blue = get_color(2,class,classes);

        int j = class*4;
        float x = box[j+0];
        float y = box[j+1];
        float w = box[j+2]; //*maxheight;
        float h = box[j+3]; //*maxwidth;
        //printf("coords %f %f %f %f\n", x, y, w, h);

        int left  = (x-w/2)*im.w;
        int right = (x+w/2)*im.w;
        int top   = (y-h/2)*im.h;
        int bot   = (y+h/2)*im.h;
        draw_box(im, left, top, right, bot, red, green, blue);
    }
    //printf("Done\n");
}

void train_localization(char *cfgfile, char *weightfile)
{
    srand(time(0));
    data_seed = time(0);
    char *base = basecfg(cfgfile);
    printf("%s\n", base);
    float avg_loss = -1;
    network net = parse_network_cfg(cfgfile);
    if(weightfile){
        load_weights(&net, weightfile);
    }
    printf("Learning Rate: %g, Momentum: %g, Decay: %g\n", net.learning_rate, net.momentum, net.decay);
    int imgs = 128;
    int classes = 20;
    int i = net.seen/imgs;
    data train, buffer;

    char **paths;
    list *plist;
    plist = get_paths("/home/pjreddie/data/voc/loc.2012val.txt");
    paths = (char **)list_to_array(plist);
    pthread_t load_thread = load_data_localization_thread(imgs, paths, plist->size, classes, net.w, net.h, &buffer);
    clock_t time;
    while(1){
        i += 1;
        time=clock();
        pthread_join(load_thread, 0);
        train = buffer;
        load_thread = load_data_localization_thread(imgs, paths, plist->size, classes, net.w, net.h, &buffer);

        printf("Loaded: %lf seconds\n", sec(clock()-time));
        time=clock();
        float loss = train_network(net, train);

        //TODO
        #ifdef GPU
        float *out = get_network_output_gpu(net);
        #else
        float *out = get_network_output(net);
        #endif
        image im = float_to_image(net.w, net.h, 3, train.X.vals[127]);
        image copy = copy_image(im);
        draw_localization(copy, &(out[63*80]));
        draw_localization(copy, train.y.vals[127]);
        show_image(copy, "box");
        cvWaitKey(0);
        free_image(copy);

        net.seen += imgs;
        if (avg_loss < 0) avg_loss = loss;
        avg_loss = avg_loss*.9 + loss*.1;
        printf("%d: %f, %f avg, %lf seconds, %d images\n", i, loss, avg_loss, sec(clock()-time), i*imgs);
        if(i%100==0){
            char buff[256];
            sprintf(buff, "/home/pjreddie/imagenet_backup/%s_%d.weights",base, i);
            save_weights(net, buff);
        }
        free_data(train);
    }
}

void train_detection_teststuff(char *cfgfile, char *weightfile)
{
    srand(time(0));
    data_seed = time(0);
    int imgnet = 0;
    char *base = basecfg(cfgfile);
    printf("%s\n", base);
    float avg_loss = -1;
    network net = parse_network_cfg(cfgfile);
    if(weightfile){
        load_weights(&net, weightfile);
    }
    detection_layer layer = get_network_detection_layer(net);
    net.learning_rate = 0;
    net.decay = 0;
    printf("Learning Rate: %g, Momentum: %g, Decay: %g\n", net.learning_rate, net.momentum, net.decay);
    int imgs = 128;
    int i = net.seen/imgs;
    data train, buffer;

    int classes = layer.classes;
    int background = layer.background;
    int side = sqrt(get_detection_layer_locations(layer));

    char **paths;
    list *plist;
    if (imgnet){
        plist = get_paths("/home/pjreddie/data/imagenet/det.train.list");
    }else{
        plist = get_paths("/home/pjreddie/data/voc/val_2012.txt");
        //plist = get_paths("/home/pjreddie/data/voc/no_2007_test.txt");
        //plist = get_paths("/home/pjreddie/data/coco/trainval.txt");
        //plist = get_paths("/home/pjreddie/data/voc/all2007-2012.txt");
    }
    paths = (char **)list_to_array(plist);
    pthread_t load_thread = load_data_detection_thread(imgs, paths, plist->size, classes, net.w, net.h, side, side, background, &buffer);
    clock_t time;
    cost_layer clayer = net.layers[net.n-1];
    while(1){
        i += 1;
        time=clock();
        pthread_join(load_thread, 0);
        train = buffer;
        load_thread = load_data_detection_thread(imgs, paths, plist->size, classes, net.w, net.h, side, side, background, &buffer);

        /*
           image im = float_to_image(net.w, net.h, 3, train.X.vals[114]);
           image copy = copy_image(im);
           draw_detection(copy, train.y.vals[114], 7);
           free_image(copy);
         */

        int z;
        int count = 0;
        float sx, sy, sw, sh;
        sx = sy = sw = sh = 0;
        for(z = 0; z < clayer.batch*clayer.inputs; z += 24){
            if(clayer.delta[z+20]){
                ++count;
                sx += fabs(clayer.delta[z+20])*64;
                sy += fabs(clayer.delta[z+21])*64;
                sw += fabs(clayer.delta[z+22])*448;
                sh += fabs(clayer.delta[z+23])*448;
            }
        }
        printf("Avg error: %f, %f, %f x %f\n", sx/count, sy/count, sw/count, sh/count);

        printf("Loaded: %lf seconds\n", sec(clock()-time));
        time=clock();
        float loss = train_network(net, train);
        net.seen += imgs;
        if (avg_loss < 0) avg_loss = loss;
        avg_loss = avg_loss*.9 + loss*.1;
        printf("%d: %f, %f avg, %lf seconds, %d images\n", i, loss, avg_loss, sec(clock()-time), i*imgs);
        if(i == 100){
            //net.learning_rate *= 10;
        }
        if(i%100==0){
            char buff[256];
            sprintf(buff, "/home/pjreddie/imagenet_backup/%s_%d.weights",base, i);
            save_weights(net, buff);
        }
        free_data(train);
    }
}

void train_detection(char *cfgfile, char *weightfile)
{
    srand(time(0));
    data_seed = time(0);
    int imgnet = 0;
    char *base = basecfg(cfgfile);
    printf("%s\n", base);
    float avg_loss = -1;
    network net = parse_network_cfg(cfgfile);
    if(weightfile){
        load_weights(&net, weightfile);
    }
    detection_layer layer = get_network_detection_layer(net);
    printf("Learning Rate: %g, Momentum: %g, Decay: %g\n", net.learning_rate, net.momentum, net.decay);
    int imgs = 128;
    int i = net.seen/imgs;
    data train, buffer;

    int classes = layer.classes;
    int background = layer.background;
    int side = sqrt(get_detection_layer_locations(layer));

    char **paths;
    list *plist;
    if (imgnet){
        plist = get_paths("/home/pjreddie/data/imagenet/det.train.list");
    }else{
        //plist = get_paths("/home/pjreddie/data/voc/no_2012_val.txt");
<<<<<<< HEAD
        //plist = get_paths("/home/pjreddie/data/voc/no_2007_test.txt");
        //plist = get_paths("/home/pjreddie/data/voc/val_2012.txt");
=======
        plist = get_paths("/home/pjreddie/data/voc/no_2007_test.txt");
>>>>>>> 28d5a4a9
        //plist = get_paths("/home/pjreddie/data/coco/trainval.txt");
        plist = get_paths("/home/pjreddie/data/voc/all2007-2012.txt");
    }
    paths = (char **)list_to_array(plist);
    pthread_t load_thread = load_data_detection_thread(imgs, paths, plist->size, classes, net.w, net.h, side, side, background, &buffer);
    clock_t time;
    while(1){
        i += 1;
        time=clock();
        pthread_join(load_thread, 0);
        train = buffer;
        load_thread = load_data_detection_thread(imgs, paths, plist->size, classes, net.w, net.h, side, side, background, &buffer);

/*
           image im = float_to_image(net.w, net.h, 3, train.X.vals[114]);
           image copy = copy_image(im);
           draw_detection(copy, train.y.vals[114], 7, "truth");
           cvWaitKey(0);
           free_image(copy);
           */

        printf("Loaded: %lf seconds\n", sec(clock()-time));
        time=clock();
        float loss = train_network(net, train);
        net.seen += imgs;
        if (avg_loss < 0) avg_loss = loss;
        avg_loss = avg_loss*.9 + loss*.1;
        printf("%d: %f, %f avg, %lf seconds, %d images\n", i, loss, avg_loss, sec(clock()-time), i*imgs);
        if(i == 100){
            net.learning_rate *= 10;
        }
        if(i%1000==0){
            char buff[256];
            sprintf(buff, "/home/pjreddie/imagenet_backup/%s_%d.weights",base, i);
            save_weights(net, buff);
        }
        free_data(train);
    }
}

void predict_detections(network net, data d, float threshold, int offset, int classes, int nuisance, int background, int num_boxes, int per_box)
{
    matrix pred = network_predict_data(net, d);
    int j, k, class;
    for(j = 0; j < pred.rows; ++j){
        for(k = 0; k < pred.cols; k += per_box){
            float scale = 1.;
            int index = k/per_box;
            int row = index / num_boxes;
            int col = index % num_boxes;
            if (nuisance) scale = 1.-pred.vals[j][k];
            for (class = 0; class < classes; ++class){
                int ci = k+classes+background+nuisance;
                float x = (pred.vals[j][ci + 0] + col)/num_boxes;
                float y = (pred.vals[j][ci + 1] + row)/num_boxes;
                float w = pred.vals[j][ci + 2]; // distance_from_edge(row, num_boxes);
                float h = pred.vals[j][ci + 3]; // distance_from_edge(col, num_boxes);
                w = pow(w, 2);
                h = pow(h, 2);
                float prob = scale*pred.vals[j][k+class+background+nuisance];
                if(prob < threshold) continue;
                printf("%d %d %f %f %f %f %f\n", offset +  j, class, prob, x, y, w, h);
            }
        }
    }
    free_matrix(pred);
}

void validate_detection(char *cfgfile, char *weightfile)
{
    network net = parse_network_cfg(cfgfile);
    if(weightfile){
        load_weights(&net, weightfile);
    }
    detection_layer layer = get_network_detection_layer(net);
    fprintf(stderr, "Learning Rate: %g, Momentum: %g, Decay: %g\n", net.learning_rate, net.momentum, net.decay);
    srand(time(0));

<<<<<<< HEAD
    //list *plist = get_paths("/home/pjreddie/data/voc/test_2007.txt");
    //list *plist = get_paths("/home/pjreddie/data/voc/val_2012.txt");
    list *plist = get_paths("/home/pjreddie/data/voc/test.txt");
    //list *plist = get_paths("/home/pjreddie/data/voc/val.expanded.txt");
    //list *plist = get_paths("/home/pjreddie/data/voc/train.txt");
    char **paths = (char **)list_to_array(plist);

    int classes = layer.classes;
    int nuisance = layer.nuisance;
    int background = (layer.background && !nuisance);
    int num_boxes = sqrt(get_detection_layer_locations(layer));

    int per_box = 4+classes+background+nuisance;
    int num_output = num_boxes*num_boxes*per_box;

    int m = plist->size;
    int i = 0;
    int splits = 100;

    int nthreads = 4;
    int t;
    data *val = calloc(nthreads, sizeof(data));
    data *buf = calloc(nthreads, sizeof(data));
    pthread_t *thr = calloc(nthreads, sizeof(data));

    time_t start = time(0);

    for(t = 0; t < nthreads; ++t){
        int num = (i+1+t)*m/splits - (i+t)*m/splits;
        char **part = paths+((i+t)*m/splits);
        thr[t] = load_data_thread(part, num, 0, 0, num_output, net.w, net.h, &(buf[t]));
    }

    //clock_t time;
    for(i = nthreads; i <= splits; i += nthreads){
        //time=clock();
        for(t = 0; t < nthreads; ++t){
            pthread_join(thr[t], 0);
            val[t] = buf[t];
        }
        for(t = 0; t < nthreads && i < splits; ++t){
            int num = (i+1+t)*m/splits - (i+t)*m/splits;
            char **part = paths+((i+t)*m/splits);
            thr[t] = load_data_thread(part, num, 0, 0, num_output, net.w, net.h, &(buf[t]));
        }

        //fprintf(stderr, "%d: Loaded: %lf seconds\n", i, sec(clock()-time));
        fprintf(stderr, "%d\n", i);
        for(t = 0; t < nthreads; ++t){
            predict_detections(net, val[t], .001, (i-nthreads+t)*m/splits, classes, nuisance, background, num_boxes, per_box);
            free_data(val[t]);
        }
    }
    fprintf(stderr, "Total Detection Time: %f Seconds\n", (double)(time(0) - start));
}

void do_mask(network net, data d, int offset, int classes, int nuisance, int background, int num_boxes, int per_box)
{
    matrix pred = network_predict_data(net, d);
    int j, k;
    for(j = 0; j < pred.rows; ++j){
        printf("%d ", offset +  j);
        for(k = 0; k < pred.cols; k += per_box){
            float scale = 1.-pred.vals[j][k];
            printf("%f ", scale);
        }
        printf("\n");
    }
    free_matrix(pred);
}

void mask_detection(char *cfgfile, char *weightfile)
{
    network net = parse_network_cfg(cfgfile);
    if(weightfile){
        load_weights(&net, weightfile);
    }
    detection_layer layer = get_network_detection_layer(net);
    fprintf(stderr, "Learning Rate: %g, Momentum: %g, Decay: %g\n", net.learning_rate, net.momentum, net.decay);
    srand(time(0));

=======
>>>>>>> 28d5a4a9
    list *plist = get_paths("/home/pjreddie/data/voc/test_2007.txt");
    //list *plist = get_paths("/home/pjreddie/data/voc/val_2012.txt");
    //list *plist = get_paths("/home/pjreddie/data/voc/test.txt");
    //list *plist = get_paths("/home/pjreddie/data/voc/val.expanded.txt");
    //list *plist = get_paths("/home/pjreddie/data/voc/train.txt");
    char **paths = (char **)list_to_array(plist);

    int classes = layer.classes;
    int nuisance = layer.nuisance;
    int background = (layer.background && !nuisance);
    int num_boxes = sqrt(get_detection_layer_locations(layer));

    int per_box = 4+classes+background+nuisance;
    int num_output = num_boxes*num_boxes*per_box;

    int m = plist->size;
    int i = 0;
    int splits = 100;

    int nthreads = 4;
    int t;
    data *val = calloc(nthreads, sizeof(data));
    data *buf = calloc(nthreads, sizeof(data));
    pthread_t *thr = calloc(nthreads, sizeof(data));
    for(t = 0; t < nthreads; ++t){
        int num = (i+1+t)*m/splits - (i+t)*m/splits;
        char **part = paths+((i+t)*m/splits);
        thr[t] = load_data_thread(part, num, 0, 0, num_output, net.w, net.h, &(buf[t]));
    }

    clock_t time;
    for(i = nthreads; i <= splits; i += nthreads){
        time=clock();
        for(t = 0; t < nthreads; ++t){
            pthread_join(thr[t], 0);
            val[t] = buf[t];
        }
        for(t = 0; t < nthreads && i < splits; ++t){
            int num = (i+1+t)*m/splits - (i+t)*m/splits;
            char **part = paths+((i+t)*m/splits);
            thr[t] = load_data_thread(part, num, 0, 0, num_output, net.w, net.h, &(buf[t]));
        }

        fprintf(stderr, "%d: Loaded: %lf seconds\n", i, sec(clock()-time));
        for(t = 0; t < nthreads; ++t){
            do_mask(net, val[t], (i-nthreads+t)*m/splits, classes, nuisance, background, num_boxes, per_box);
            free_data(val[t]);
        }
        time=clock();
    }
}

void do_mask(network net, data d, int offset, int classes, int nuisance, int background, int num_boxes, int per_box)
{
    matrix pred = network_predict_data(net, d);
    int j, k, class;
    for(j = 0; j < pred.rows; ++j){
        printf("%d ", offset +  j);
        for(k = 0; k < pred.cols; k += per_box){
            float scale = 1.;
            if (nuisance) scale = 1.-pred.vals[j][k];
            float max_prob = 0;
            for (class = 0; class < classes; ++class){
                float prob = scale*pred.vals[j][k+class+background+nuisance];
                if(prob > max_prob) max_prob = prob;
            }
            printf("%f ", max_prob);
        }
        printf("\n");
    }
    free_matrix(pred);
}

void mask_detection(char *cfgfile, char *weightfile)
{
    network net = parse_network_cfg(cfgfile);
    if(weightfile){
        load_weights(&net, weightfile);
    }
    detection_layer layer = get_network_detection_layer(net);
    fprintf(stderr, "Learning Rate: %g, Momentum: %g, Decay: %g\n", net.learning_rate, net.momentum, net.decay);
    srand(time(0));

    list *plist = get_paths("/home/pjreddie/data/voc/test_2007.txt");
    //list *plist = get_paths("/home/pjreddie/data/voc/val_2012.txt");
    //list *plist = get_paths("/home/pjreddie/data/voc/test.txt");
    //list *plist = get_paths("/home/pjreddie/data/voc/val.expanded.txt");
    //list *plist = get_paths("/home/pjreddie/data/voc/train.txt");
    char **paths = (char **)list_to_array(plist);

    int classes = layer.classes;
    int nuisance = layer.nuisance;
    int background = (layer.background && !nuisance);
    int num_boxes = sqrt(get_detection_layer_locations(layer));

    int per_box = 4+classes+background+nuisance;
    int num_output = num_boxes*num_boxes*per_box;

    int m = plist->size;
    int i = 0;
    int splits = 100;

    int nthreads = 4;
    int t;
    data *val = calloc(nthreads, sizeof(data));
    data *buf = calloc(nthreads, sizeof(data));
    pthread_t *thr = calloc(nthreads, sizeof(data));
    for(t = 0; t < nthreads; ++t){
        int num = (i+1+t)*m/splits - (i+t)*m/splits;
        char **part = paths+((i+t)*m/splits);
        thr[t] = load_data_thread(part, num, 0, 0, num_output, net.w, net.h, &(buf[t]));
    }

    clock_t time;
    for(i = nthreads; i <= splits; i += nthreads){
        time=clock();
        for(t = 0; t < nthreads; ++t){
            pthread_join(thr[t], 0);
            val[t] = buf[t];
        }
        for(t = 0; t < nthreads && i < splits; ++t){
            int num = (i+1+t)*m/splits - (i+t)*m/splits;
            char **part = paths+((i+t)*m/splits);
            thr[t] = load_data_thread(part, num, 0, 0, num_output, net.w, net.h, &(buf[t]));
        }

        fprintf(stderr, "%d: Loaded: %lf seconds\n", i, sec(clock()-time));
        for(t = 0; t < nthreads; ++t){
            do_mask(net, val[t], (i-nthreads+t)*m/splits, classes, nuisance, background, num_boxes, per_box);
            free_data(val[t]);
        }
        time=clock();
    }
}

void validate_detection_post(char *cfgfile, char *weightfile)
{
    network net = parse_network_cfg(cfgfile);
    if(weightfile){
        load_weights(&net, weightfile);
    }
    set_batch_network(&net, 1);

    network post = parse_network_cfg("cfg/localize.cfg");
    load_weights(&post, "/home/pjreddie/imagenet_backup/localize_1000.weights");
    set_batch_network(&post, 1);

    detection_layer layer = get_network_detection_layer(net);
    fprintf(stderr, "Learning Rate: %g, Momentum: %g, Decay: %g\n", net.learning_rate, net.momentum, net.decay);
    srand(time(0));

    //list *plist = get_paths("/home/pjreddie/data/voc/test_2007.txt");
    list *plist = get_paths("/home/pjreddie/data/voc/val_2012.txt");
    //list *plist = get_paths("/home/pjreddie/data/voc/test.txt");
    //list *plist = get_paths("/home/pjreddie/data/voc/val.expanded.txt");
    //list *plist = get_paths("/home/pjreddie/data/voc/train.txt");
    char **paths = (char **)list_to_array(plist);

    int classes = layer.classes;
    int nuisance = layer.nuisance;
    int background = (layer.background && !nuisance);
    int num_boxes = sqrt(get_detection_layer_locations(layer));

    int per_box = 4+classes+background+nuisance;

    int m = plist->size;
    int i = 0;
    float threshold = .01;

    clock_t time = clock();
    for(i = 0; i < m; ++i){
        image im = load_image_color(paths[i], 0, 0);
        if(i % 100 == 0) {
            fprintf(stderr, "%d: Loaded: %lf seconds\n", i, sec(clock()-time));
            time = clock();
        }
        image sized = resize_image(im, net.w, net.h);
        float *out = network_predict(net, sized.data);
        free_image(sized);
        int k, class;
        //show_image(im, "original");
        int num_output = num_boxes*num_boxes*per_box;
        //image cp1 = copy_image(im);
        //draw_detection(cp1, out, 7, "before");
        for(k = 0; k < num_output; k += per_box){
            float *post_out = 0;
            float scale = 1.;
            int index = k/per_box;
            int row = index / num_boxes;
            int col = index % num_boxes;
            if (nuisance) scale = 1.-out[k];
            for (class = 0; class < classes; ++class){
                int ci = k+classes+background+nuisance;
                float x = (out[ci + 0] + col)/num_boxes;
                float y = (out[ci + 1] + row)/num_boxes;
                float w = out[ci + 2]; //* distance_from_edge(row, num_boxes);
                float h = out[ci + 3]; //* distance_from_edge(col, num_boxes);
                w = w*w;
                h = h*h;
                float prob = scale*out[k+class+background+nuisance];
                if (prob >= threshold) {
                    x *= im.w;
                    y *= im.h;
                    w *= im.w;
                    h *= im.h;
                    w += 32;
                    h += 32;
                    int left = (x - w/2);
                    int top = (y - h/2);
                    int right = (x + w/2);
                    int bot = (y+h/2);
                    if (left < 0) left = 0;
                    if (right > im.w) right = im.w;
                    if (top < 0) top = 0;
                    if (bot > im.h) bot = im.h;

                    image crop = crop_image(im, left, top, right-left, bot-top);
                    image resize = resize_image(crop, post.w, post.h);
                    if (!post_out){
                        post_out = network_predict(post, resize.data);
                    }
                    /*
                    draw_localization(resize, post_out);
                    show_image(resize, "second");
                    fprintf(stderr, "%s\n", class_names[class]);
                    cvWaitKey(0);
                    */
                    int index = 4*class;
                    float px = post_out[index+0];
                    float py = post_out[index+1];
                    float pw = post_out[index+2];
                    float ph = post_out[index+3];
                    px = (px * crop.w + left) / im.w;
                    py = (py * crop.h + top) / im.h;
                    pw = (pw * crop.w) / im.w;
                    ph = (ph * crop.h) / im.h;

                    out[ci + 0] = px*num_boxes - col;
                    out[ci + 1] = py*num_boxes - row;
                    out[ci + 2] = sqrt(pw);
                    out[ci + 3] = sqrt(ph);
                    /*
                       show_image(crop, "cropped");
                       cvWaitKey(0);
                     */
                    free_image(crop);
                    free_image(resize);
                    printf("%d %d %f %f %f %f %f\n", i, class, prob, px, py, pw, ph);
                }
            }
        }
        /*
        image cp2 = copy_image(im);
        draw_detection(cp2, out, 7, "after");
        cvWaitKey(0);
        */
    }
}

void test_detection(char *cfgfile, char *weightfile)
{
    network net = parse_network_cfg(cfgfile);
    if(weightfile){
        load_weights(&net, weightfile);
    }
    int im_size = 448;
    set_batch_network(&net, 1);
    srand(2222222);
    clock_t time;
    char filename[256];
    while(1){
        fgets(filename, 256, stdin);
        strtok(filename, "\n");
        image im = load_image_color(filename,0,0);
        image sized = resize_image(im, im_size, im_size);
        printf("%d %d %d\n", im.h, im.w, im.c);
        float *X = sized.data;
        time=clock();
        float *predictions = network_predict(net, X);
        printf("%s: Predicted in %f seconds.\n", filename, sec(clock()-time));
        draw_detection(im, predictions, 7, "YOLO#SWAG#BLAZEIT");
        free_image(im);
<<<<<<< HEAD
        free_image(sized);
=======
>>>>>>> 28d5a4a9
        cvWaitKey(0);
    }
}

void run_detection(int argc, char **argv)
{
    if(argc < 4){
        fprintf(stderr, "usage: %s %s [train/test/valid] [cfg] [weights (optional)]\n", argv[0], argv[1]);
        return;
    }

    char *cfg = argv[3];
    char *weights = (argc > 4) ? argv[4] : 0;
    if(0==strcmp(argv[2], "test")) test_detection(cfg, weights);
    else if(0==strcmp(argv[2], "train")) train_detection(cfg, weights);
    else if(0==strcmp(argv[2], "teststuff")) train_detection_teststuff(cfg, weights);
    else if(0==strcmp(argv[2], "trainloc")) train_localization(cfg, weights);
    else if(0==strcmp(argv[2], "valid")) validate_detection(cfg, weights);
    else if(0==strcmp(argv[2], "mask")) mask_detection(cfg, weights);
    else if(0==strcmp(argv[2], "validpost")) validate_detection_post(cfg, weights);
}<|MERGE_RESOLUTION|>--- conflicted
+++ resolved
@@ -258,14 +258,11 @@
         plist = get_paths("/home/pjreddie/data/imagenet/det.train.list");
     }else{
         //plist = get_paths("/home/pjreddie/data/voc/no_2012_val.txt");
-<<<<<<< HEAD
         //plist = get_paths("/home/pjreddie/data/voc/no_2007_test.txt");
         //plist = get_paths("/home/pjreddie/data/voc/val_2012.txt");
-=======
         plist = get_paths("/home/pjreddie/data/voc/no_2007_test.txt");
->>>>>>> 28d5a4a9
         //plist = get_paths("/home/pjreddie/data/coco/trainval.txt");
-        plist = get_paths("/home/pjreddie/data/voc/all2007-2012.txt");
+        //plist = get_paths("/home/pjreddie/data/voc/all2007-2012.txt");
     }
     paths = (char **)list_to_array(plist);
     pthread_t load_thread = load_data_detection_thread(imgs, paths, plist->size, classes, net.w, net.h, side, side, background, &buffer);
@@ -342,7 +339,6 @@
     fprintf(stderr, "Learning Rate: %g, Momentum: %g, Decay: %g\n", net.learning_rate, net.momentum, net.decay);
     srand(time(0));
 
-<<<<<<< HEAD
     //list *plist = get_paths("/home/pjreddie/data/voc/test_2007.txt");
     //list *plist = get_paths("/home/pjreddie/data/voc/val_2012.txt");
     list *plist = get_paths("/home/pjreddie/data/voc/test.txt");
@@ -408,91 +404,6 @@
         for(k = 0; k < pred.cols; k += per_box){
             float scale = 1.-pred.vals[j][k];
             printf("%f ", scale);
-        }
-        printf("\n");
-    }
-    free_matrix(pred);
-}
-
-void mask_detection(char *cfgfile, char *weightfile)
-{
-    network net = parse_network_cfg(cfgfile);
-    if(weightfile){
-        load_weights(&net, weightfile);
-    }
-    detection_layer layer = get_network_detection_layer(net);
-    fprintf(stderr, "Learning Rate: %g, Momentum: %g, Decay: %g\n", net.learning_rate, net.momentum, net.decay);
-    srand(time(0));
-
-=======
->>>>>>> 28d5a4a9
-    list *plist = get_paths("/home/pjreddie/data/voc/test_2007.txt");
-    //list *plist = get_paths("/home/pjreddie/data/voc/val_2012.txt");
-    //list *plist = get_paths("/home/pjreddie/data/voc/test.txt");
-    //list *plist = get_paths("/home/pjreddie/data/voc/val.expanded.txt");
-    //list *plist = get_paths("/home/pjreddie/data/voc/train.txt");
-    char **paths = (char **)list_to_array(plist);
-
-    int classes = layer.classes;
-    int nuisance = layer.nuisance;
-    int background = (layer.background && !nuisance);
-    int num_boxes = sqrt(get_detection_layer_locations(layer));
-
-    int per_box = 4+classes+background+nuisance;
-    int num_output = num_boxes*num_boxes*per_box;
-
-    int m = plist->size;
-    int i = 0;
-    int splits = 100;
-
-    int nthreads = 4;
-    int t;
-    data *val = calloc(nthreads, sizeof(data));
-    data *buf = calloc(nthreads, sizeof(data));
-    pthread_t *thr = calloc(nthreads, sizeof(data));
-    for(t = 0; t < nthreads; ++t){
-        int num = (i+1+t)*m/splits - (i+t)*m/splits;
-        char **part = paths+((i+t)*m/splits);
-        thr[t] = load_data_thread(part, num, 0, 0, num_output, net.w, net.h, &(buf[t]));
-    }
-
-    clock_t time;
-    for(i = nthreads; i <= splits; i += nthreads){
-        time=clock();
-        for(t = 0; t < nthreads; ++t){
-            pthread_join(thr[t], 0);
-            val[t] = buf[t];
-        }
-        for(t = 0; t < nthreads && i < splits; ++t){
-            int num = (i+1+t)*m/splits - (i+t)*m/splits;
-            char **part = paths+((i+t)*m/splits);
-            thr[t] = load_data_thread(part, num, 0, 0, num_output, net.w, net.h, &(buf[t]));
-        }
-
-        fprintf(stderr, "%d: Loaded: %lf seconds\n", i, sec(clock()-time));
-        for(t = 0; t < nthreads; ++t){
-            do_mask(net, val[t], (i-nthreads+t)*m/splits, classes, nuisance, background, num_boxes, per_box);
-            free_data(val[t]);
-        }
-        time=clock();
-    }
-}
-
-void do_mask(network net, data d, int offset, int classes, int nuisance, int background, int num_boxes, int per_box)
-{
-    matrix pred = network_predict_data(net, d);
-    int j, k, class;
-    for(j = 0; j < pred.rows; ++j){
-        printf("%d ", offset +  j);
-        for(k = 0; k < pred.cols; k += per_box){
-            float scale = 1.;
-            if (nuisance) scale = 1.-pred.vals[j][k];
-            float max_prob = 0;
-            for (class = 0; class < classes; ++class){
-                float prob = scale*pred.vals[j][k+class+background+nuisance];
-                if(prob > max_prob) max_prob = prob;
-            }
-            printf("%f ", max_prob);
         }
         printf("\n");
     }
@@ -708,10 +619,7 @@
         printf("%s: Predicted in %f seconds.\n", filename, sec(clock()-time));
         draw_detection(im, predictions, 7, "YOLO#SWAG#BLAZEIT");
         free_image(im);
-<<<<<<< HEAD
         free_image(sized);
-=======
->>>>>>> 28d5a4a9
         cvWaitKey(0);
     }
 }
